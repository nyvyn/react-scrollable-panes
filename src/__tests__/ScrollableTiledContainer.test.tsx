import '../../tests/helpers/mockUseMeasure';      // ← registers the react-use-measure mock
import { render, screen } from '@testing-library/react';
import userEvent from '@testing-library/user-event';
<<<<<<< HEAD
import { ScrollableTiledContainer } from '../ScrollableTiledContainer';
import type { ReactNode } from 'react';
=======
import { ReactNode } from "react";
import { ScrollableTiledContainer } from '../ScrollableTiledContainer';

>>>>>>> c8c4f532
import type { ScrollableTiledPaneData } from '../ScrollableTiledPane';

type OpenPane = (next: ScrollableTiledPaneData) => void;

const makeOpenerPane = (id: string, nextId: string, nextElement: ReactNode) => ({
  id,
  element: ({ openPane }: { openPane: OpenPane }) => (
    <button onClick={() => openPane({ id: nextId, element: nextElement })}>
      {`open ${nextId}`}
    </button>
  ),
<<<<<<< HEAD
});

it('appends a new pane and recalculates pane widths', async () => {
  const user = userEvent.setup();
  const minWidth = 200;

  // 1️⃣  one opener pane that can add pane “B”
  const initial = [
    makeOpenerPane('A', 'B', <span>B-content</span>),
  ];

  render(<ScrollableTiledContainer initial={initial} width={minWidth} />);

  // → initially exactly one .pane with full width (= 800 px from mock)
  let panes = screen.getAllByTestId('pane');
  expect(panes).toHaveLength(1);
  expect(panes[0]).toHaveStyle({ width: '800px' });

  // 2️⃣  click button inside first pane to open B
  await user.click(screen.getByRole('button', { name: /open B/i }));

  // → now two panes, both 400 px wide (800 px / 2)
  panes = screen.getAllByTestId('pane');
  expect(panes).toHaveLength(2);
  panes.forEach(p => expect(p).toHaveStyle({ width: '400px' }));

  // and the new pane’s content is rendered
  expect(screen.getByText('B-content')).toBeInTheDocument();
});

=======
});

it('appends a new pane and recalculates pane widths', async () => {
  const user = userEvent.setup();
  const width = 400;

  // 1️⃣  one opener pane that can add pane “B”
  const initial = [
    makeOpenerPane('A', 'B', <span>B-content</span>),
  ];

  render(<ScrollableTiledContainer initial={initial} width={width} />);

  // → initially exactly one .pane with full width (= 800 px from mock)
  let panes = screen.getAllByTestId('pane');
  expect(panes).toHaveLength(1);
  expect(panes[0]).toHaveStyle({ width: '400px' });

  // 2️⃣  click button inside first pane to open B
  await user.click(screen.getByRole('button', { name: /open B/i }));

  // → now two panes, both 400 px wide (800 px / 2)
  panes = screen.getAllByTestId('pane');
  expect(panes).toHaveLength(2);
  panes.forEach(p => expect(p).toHaveStyle({ width: '400px' }));

  // and the new pane’s content is rendered
  expect(screen.getByText('B-content')).toBeInTheDocument();
});

>>>>>>> c8c4f532
it('slides panes over the first when width is limited', async () => {
  const user = userEvent.setup();
  const minWidth = 300;

  const paneC = { id: 'C', element: <span>C-content</span> };
  const paneB = makeOpenerPane('B', 'C', <span>C-content</span>);
  paneB.element = ({ openPane }: { openPane: OpenPane }) => (
    <button onClick={() => openPane(paneC)}>open C</button>
  );

  const initial = [
    {
      id: 'A',
      element: ({ openPane }: { openPane: OpenPane }) => (
        <button onClick={() => openPane(paneB)}>open B</button>
      ),
    },
  ];

  render(<ScrollableTiledContainer initial={initial} width={minWidth} />);

  await user.click(screen.getByRole('button', { name: /open B/i }));
  await user.click(screen.getByRole('button', { name: /open C/i }));

  const panes = screen.getAllByTestId('pane');
  expect(panes).toHaveLength(3);
  panes.forEach((p) => expect(p).toHaveStyle({ width: '300px' }));
  expect(panes[0]).toHaveStyle({ position: 'absolute' });

  const track = screen.getByTestId('track');
  expect(track).toHaveStyle({ transform: 'translateX(-100px)' });
});<|MERGE_RESOLUTION|>--- conflicted
+++ resolved
@@ -1,14 +1,9 @@
 import '../../tests/helpers/mockUseMeasure';      // ← registers the react-use-measure mock
 import { render, screen } from '@testing-library/react';
 import userEvent from '@testing-library/user-event';
-<<<<<<< HEAD
-import { ScrollableTiledContainer } from '../ScrollableTiledContainer';
-import type { ReactNode } from 'react';
-=======
 import { ReactNode } from "react";
 import { ScrollableTiledContainer } from '../ScrollableTiledContainer';
 
->>>>>>> c8c4f532
 import type { ScrollableTiledPaneData } from '../ScrollableTiledPane';
 
 type OpenPane = (next: ScrollableTiledPaneData) => void;
@@ -20,38 +15,6 @@
       {`open ${nextId}`}
     </button>
   ),
-<<<<<<< HEAD
-});
-
-it('appends a new pane and recalculates pane widths', async () => {
-  const user = userEvent.setup();
-  const minWidth = 200;
-
-  // 1️⃣  one opener pane that can add pane “B”
-  const initial = [
-    makeOpenerPane('A', 'B', <span>B-content</span>),
-  ];
-
-  render(<ScrollableTiledContainer initial={initial} width={minWidth} />);
-
-  // → initially exactly one .pane with full width (= 800 px from mock)
-  let panes = screen.getAllByTestId('pane');
-  expect(panes).toHaveLength(1);
-  expect(panes[0]).toHaveStyle({ width: '800px' });
-
-  // 2️⃣  click button inside first pane to open B
-  await user.click(screen.getByRole('button', { name: /open B/i }));
-
-  // → now two panes, both 400 px wide (800 px / 2)
-  panes = screen.getAllByTestId('pane');
-  expect(panes).toHaveLength(2);
-  panes.forEach(p => expect(p).toHaveStyle({ width: '400px' }));
-
-  // and the new pane’s content is rendered
-  expect(screen.getByText('B-content')).toBeInTheDocument();
-});
-
-=======
 });
 
 it('appends a new pane and recalculates pane widths', async () => {
@@ -82,7 +45,6 @@
   expect(screen.getByText('B-content')).toBeInTheDocument();
 });
 
->>>>>>> c8c4f532
 it('slides panes over the first when width is limited', async () => {
   const user = userEvent.setup();
   const minWidth = 300;
