import { CSSProperties, forwardRef, PropsWithChildren, ReactNode } from "react";

/**
 *  A renderer that can be used instead of a plain ReactNode for the
 *  `element` property of a pane.
 *
 *  The container injects an `openPane` helper that allows the renderer to
 *  push navigation “to the right”:
 *   • If the supplied `id` is new, the pane is appended.
 *   • If the `id` already exists, every pane to its right is discarded
 *     and the matching pane becomes the right-most one.
 */
export type ScrollableTiledPaneRenderer = (args: { openPane: (next: ScrollableTiledPaneData) => void }) => ReactNode;

/**
 *  Metadata required by `ScrollableTiledContainer` to describe a single
 *  pane in the horizontal stack.
 *
 *  `element` can be either:
 *   • A plain ReactNode rendered as-is, or
 *   • A `ScrollableTiledPaneRenderer` that receives `openPane` so it can
 *     programmatically open further panes.
 */
export interface ScrollableTiledPaneData {
    id: string;
    element: ReactNode | ScrollableTiledPaneRenderer;
}

const basePaneStyle: CSSProperties = {
    backgroundColor: "white",
    height: "100%",
    display: "flex",
    flexDirection: "column",
    flexShrink: "0",
    flexGrow: "0",
<<<<<<< HEAD
    overflowY: "auto",
=======
    overflowY: "scroll",
>>>>>>> c8c4f532
    boxShadow: "0 1px 4px rgba(0,0,0,0.06), 0 1px 2px rgba(0,0,0,0.03)",
};

type Props = PropsWithChildren<{
    width: number;
    style?: CSSProperties;
}>;

export const ScrollableTiledPane = forwardRef<HTMLDivElement, Props>(
    ({ width, style, children }, ref) => (
        <div
            ref={ref}
            data-testid="pane"
            style={{ ...basePaneStyle, width, ...style }}
        >
            {children}
        </div>
    ),
);
ScrollableTiledPane.displayName = "ScrollableTiledPane";<|MERGE_RESOLUTION|>--- conflicted
+++ resolved
@@ -33,11 +33,7 @@
     flexDirection: "column",
     flexShrink: "0",
     flexGrow: "0",
-<<<<<<< HEAD
-    overflowY: "auto",
-=======
     overflowY: "scroll",
->>>>>>> c8c4f532
     boxShadow: "0 1px 4px rgba(0,0,0,0.06), 0 1px 2px rgba(0,0,0,0.03)",
 };
 
